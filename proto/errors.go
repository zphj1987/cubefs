--- conflicted
+++ resolved
@@ -72,15 +72,12 @@
 	ErrDuplicateAccessKey              = errors.New("duplicate access key")
 	ErrHaveNoPolicy                    = errors.New("no vol policy")
 	ErrZoneNotExists                   = errors.New("zone not exists")
-<<<<<<< HEAD
 	ErrOwnVolExists                    = errors.New("own vols not empty")
 	ErrSuperAdminExists                = errors.New("super administrator exists ")
 	ErrInvalidUserID                   = errors.New("invalid user ID")
 	ErrInvalidUserType                 = errors.New("invalid user type")
 	ErrNoPermission                    = errors.New("no permission")
-=======
 	ErrTokenNotFound                   = errors.New("token not found")
->>>>>>> 3671ddda
 )
 
 // http response error code and error message definitions
@@ -191,12 +188,9 @@
 	ErrDuplicateAccessKey:              ErrCodeDuplicateAccessKey,
 	ErrHaveNoPolicy:                    ErrCodeHaveNoPolicy,
 	ErrZoneNotExists:                   ErrCodeNotExists,
-<<<<<<< HEAD
 	ErrOwnVolExists:                    ErrCodeOwnVolExists,
 	ErrSuperAdminExists:                ErrCodeSuperAdminExists,
 	ErrInvalidUserType:                 ErrCodeInvalidUserType,
 	ErrNoPermission:                    ErrCodeNoPermission,
-=======
 	ErrTokenNotFound:                   ErrCodeNotExists,
->>>>>>> 3671ddda
 }