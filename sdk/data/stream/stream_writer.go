--- conflicted
+++ resolved
@@ -1,4 +1,4 @@
-// Copyright 2018 The Containerfs Authors.
+// Copyright 2018 The Container File System Authors.
 //
 // Licensed under the Apache License, Version 2.0 (the "License");
 // you may not use this file except in compliance with the License.
@@ -293,20 +293,16 @@
 	)
 
 	if offset+size > sw.tinySizeLimit() {
-		storeMode = proto.NormalExtentMode
+		storeMode = proto.NormalExtentType
 	} else {
-		storeMode = proto.TinyExtentMode
+		storeMode = proto.TinyExtentType
 	}
 
 	log.LogDebugf("doWrite enter: ino(%v) offset(%v) size(%v) storeMode(%v)", sw.inode, offset, size, storeMode)
 
 	for i := 0; i < MaxNewHandlerRetry; i++ {
 		if sw.handler == nil {
-<<<<<<< HEAD
 			sw.handler = NewExtentHandler(sw, offset, storeMode)
-=======
-			sw.handler = NewExtentHandler(sw, offset, proto.NormalExtentType)
->>>>>>> 94ca6a64
 			sw.dirty = false
 		}
 
