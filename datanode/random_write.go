--- conflicted
+++ resolved
@@ -124,11 +124,7 @@
 
 func (dp *DataPartition) checkWriteErrs(errMsg string) (ignore bool) {
 	// file has been deleted when applying the raft log
-<<<<<<< HEAD
-	if strings.Contains(errMsg, storage.ErrorExtentHasDelete.Error()) {
-=======
 	if strings.Contains(errMsg, storage.ExtentHasBeenDeletedError.Error()) {
->>>>>>> 89190196
 		return true
 	}
 	return false
@@ -162,11 +158,7 @@
 	_, ok := dp.IsRaftLeader()
 	if !ok {
 		// TODO where is this err used?
-<<<<<<< HEAD
-		err = storage.ErrNotLeader
-=======
 		err = storage.NotALeaderError
->>>>>>> 89190196
 		logContent := fmt.Sprintf("action[ReadCheck] %v.", request.LogMessage(request.GetOpMsg(), connect.RemoteAddr().String(), request.StartT, err))
 		log.LogInfof(logContent)
 		return
