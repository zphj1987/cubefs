--- conflicted
+++ resolved
@@ -56,11 +56,7 @@
 	sync.RWMutex
 }
 
-<<<<<<< HEAD
-func newVol(id uint64, name, owner, zoneName string, dpSize, capacity uint64, dpReplicaNum, mpReplicaNum uint8, followerRead, authenticate, crossZone bool, createTime int64) (vol *Vol) {
-=======
-func newVol(id uint64, name, owner, zoneName string, dpSize, capacity uint64, dpReplicaNum, mpReplicaNum uint8, followerRead, authenticate, crossZone, enableToken bool) (vol *Vol) {
->>>>>>> 3671ddda
+func newVol(id uint64, name, owner, zoneName string, dpSize, capacity uint64, dpReplicaNum, mpReplicaNum uint8, followerRead, authenticate, crossZone bool, enableToken bool, createTime int64) (vol *Vol) {
 	vol = &Vol{ID: id, Name: name, MetaPartitions: make(map[uint64]*MetaPartition, 0)}
 	vol.dataPartitions = newDataPartitionMap(name)
 	if dpReplicaNum <= 1 {
@@ -87,12 +83,9 @@
 	vol.zoneName = zoneName
 	vol.viewCache = make([]byte, 0)
 	vol.mpsCache = make([]byte, 0)
-<<<<<<< HEAD
 	vol.createTime = createTime
-=======
 	vol.enableToken = enableToken
 	vol.tokens = make(map[string]*proto.Token, 0)
->>>>>>> 3671ddda
 	return
 }
 
@@ -109,11 +102,8 @@
 		vv.FollowerRead,
 		vv.Authenticate,
 		vv.CrossZone,
-<<<<<<< HEAD
+		vv.EnableToken,
 		vv.CreateTime)
-=======
-		vv.EnableToken)
->>>>>>> 3671ddda
 	// overwrite oss secure
 	vol.OSSAccessKey, vol.OSSSecretKey = vv.OSSAccessKey, vv.OSSSecretKey
 	vol.Status = vv.Status
