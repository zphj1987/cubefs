--- conflicted
+++ resolved
@@ -1,4 +1,4 @@
-// Copyright 2018 The Containerfs Authors.
+// Copyright 2018 The The Container File System Authors Authors.
 //
 // Licensed under the Apache License, Version 2.0 (the "License");
 // you may not use this file except in compliance with the License.
@@ -45,20 +45,7 @@
 		resp.Result = err.Error()
 		goto end
 	}
-<<<<<<< HEAD
-=======
-	reqData, err = json.Marshal(adminTask.Request)
-	if err != nil {
-		resp.Status = proto.TaskFailed
-		resp.Result = err.Error()
-		goto end
-	}
-	if err = json.Unmarshal(reqData, req); err != nil {
-		resp.Status = proto.TaskFailed
-		resp.Result = err.Error()
-		goto end
-	}
->>>>>>> 94ca6a64
+
 	// collect used info
 	// machine mem total and used
 	resp.Total, _, err = util.GetMemInfo()
@@ -330,7 +317,6 @@
 	return
 }
 
-<<<<<<< HEAD
 func (m *metaManager) opReleaseOpen(conn net.Conn, p *Packet) (err error) {
 	req := &ReleaseReq{}
 	if err = json.Unmarshal(p.Data, req); err != nil {
@@ -354,9 +340,7 @@
 	return
 }
 
-=======
 // 获取Inode请求
->>>>>>> 94ca6a64
 func (m *metaManager) opMetaInodeGet(conn net.Conn, p *Packet) (err error) {
 	req := &InodeGetReq{}
 	if err = json.Unmarshal(p.Data, req); err != nil {
